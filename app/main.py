--- conflicted
+++ resolved
@@ -25,9 +25,6 @@
 from app.routes import track as app_track
 from app.routes import users as app_users
 
-log = logging.getLogger('app.main')
-
-<<<<<<< HEAD
 app = Flask(__name__, template_folder='templates')
 app.register_blueprint(app_account.bp)
 app.register_blueprint(app_activity.bp)
@@ -51,9 +48,8 @@
 app.jinja_env.undefined = jinja2.StrictUndefined
 # app.jinja_env.auto_reload = False
 babel = Babel(app, locale_selector=language.get_locale)
-log = logging.getLogger('main')
-=======
->>>>>>> a536af31
+log = logging.getLogger('app.main')
+
 
 def _handle_exception(e):
     # pass through HTTP errors
